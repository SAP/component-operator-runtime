/*
SPDX-FileCopyrightText: 2024 SAP SE or an SAP affiliate company and component-operator-runtime contributors
SPDX-License-Identifier: Apache-2.0
*/

package component

import (
	"context"
	"errors"
	"fmt"
	"net/http"
	"reflect"
	"regexp"
	"strconv"
	"strings"
	"sync"
	"time"

	legacyerrors "github.com/pkg/errors"
	"github.com/sap/go-generics/slices"

	corev1 "k8s.io/api/core/v1"
	apierrors "k8s.io/apimachinery/pkg/api/errors"
	metav1 "k8s.io/apimachinery/pkg/apis/meta/v1"
	"k8s.io/apimachinery/pkg/runtime/schema"
	apitypes "k8s.io/apimachinery/pkg/types"
	"k8s.io/client-go/discovery"
	"k8s.io/client-go/rest"
	"k8s.io/client-go/util/workqueue"
	ctrl "sigs.k8s.io/controller-runtime"
	"sigs.k8s.io/controller-runtime/pkg/builder"
	"sigs.k8s.io/controller-runtime/pkg/client"
	"sigs.k8s.io/controller-runtime/pkg/client/apiutil"
	"sigs.k8s.io/controller-runtime/pkg/controller"
	"sigs.k8s.io/controller-runtime/pkg/controller/controllerutil"
	"sigs.k8s.io/controller-runtime/pkg/event"
	"sigs.k8s.io/controller-runtime/pkg/handler"
	"sigs.k8s.io/controller-runtime/pkg/log"
	"sigs.k8s.io/controller-runtime/pkg/predicate"
	"sigs.k8s.io/controller-runtime/pkg/reconcile"
	"sigs.k8s.io/controller-runtime/pkg/source"

	"github.com/sap/component-operator-runtime/internal/backoff"
	"github.com/sap/component-operator-runtime/internal/clientfactory"
	"github.com/sap/component-operator-runtime/internal/events"
	"github.com/sap/component-operator-runtime/internal/metrics"
	"github.com/sap/component-operator-runtime/pkg/cluster"
	"github.com/sap/component-operator-runtime/pkg/manifests"
	"github.com/sap/component-operator-runtime/pkg/reconciler"
	"github.com/sap/component-operator-runtime/pkg/status"
	"github.com/sap/component-operator-runtime/pkg/types"
)

// TODO: in general add more retry to overcome 409 update errors (also etcd storage errors because of missed precondition on delete)
// TODO: emitting events to deployment target may fail if corresponding rbac privileges are missing; either this should be pre-discovered or we
// should stop emitting events to remote targets at all; howerver pre-discovering is difficult (may vary from object to object); one option could
// be to send events only if we are cluster-admin
// TODO: allow to override namespace auto-creation on a per-object level?
// TODO: run admission webhooks (if present) in reconcile (e.g. as post-read hook)
// TODO: improve overall log output
// TODO: finalizer and fieldowner should be made more configurable (instead of just using the reconciler name)
// TODO: finalizer should have the standard format prefix/finalizer
// TODO: currently, the reconciler always claims/owns dependent objects entirely; but due to server-side-apply it can happen that
// only parts of an object are managed: other parts/fiels might be managed by other actors (or even other components); how to handle such cases?
// TODO: we maybe should incorporate metadata.uid into the inventory to better detect (foreign) recreations of objects that were already managed by us
// TODO: maybe it would be better to have a dedicated StateTimeout?
// TODO: when calling backoff.Next() we could use something more specific than 'req' as key (maybe req+componentDigest or req+processingSince)

const (
	ReadyConditionReasonNew                = "FirstSeen"
	ReadyConditionReasonRetrying           = "Reytrying"
	ReadyConditionReasonRestarting         = "Restarting"
	ReadyConditionReasonProcessing         = "Processing"
	ReadyConditionReasonReady              = "Ready"
	ReadyConditionReasonError              = "Error"
	ReadyConditionReasonTimeout            = "Timeout"
	ReadyConditionReasonDeletionRetrying   = "DeletionRetrying"
	ReadyConditionReasonDeletionBlocked    = "DeletionBlocked"
	ReadyConditionReasonDeletionProcessing = "DeletionProcessing"

	triggerBufferSize = 1024

	defaultReapplyInterval = 60 * time.Minute
)

// TODO: should we pass cluster.Client to hooks instead of just client.Client (or, in the other direction, just client.Reader)?

// HookFunc is the function signature that can be used to
// establish callbacks at certain points in the reconciliation logic.
// Hooks will be passed a local client (to be precise, the one belonging to the owning
// manager), and the current (potentially unsaved) state of the component.
// Post-hooks will only be called if the according operation (read, reconcile, delete)
// has been successful.
// Note: hooks may change the status of the component, but must not alter the metadata or spec,
// since changes might be persisted by the framework (e.g. when updating finalizers),
// and since that may invalidate the already calculated component digest.
// TODO: we might even add a before-after check around each hook invocation to ensure this
type HookFunc[T Component] func(ctx context.Context, clnt client.Client, component T) error

// NewClientFunc is the function signature that can be used to modify or replace the default
// client used by the reconciler.
type NewClientFunc func(clnt cluster.Client) (cluster.Client, error)

// ReconcilerOptions are creation options for a Reconciler.
type ReconcilerOptions struct {
	// Which field manager to use in API calls.
	// If unspecified, the reconciler name is used.
	FieldOwner *string
	// Which finalizer to use.
	// If unspecified, the reconciler name is used.
	Finalizer *string
	// Default service account used for impersonation of clients.
	// Of course, components can still customize impersonation by implementing the ImpersonationConfiguration interface.
	DefaultServiceAccount *string
	// How to react if a dependent object exists but has no or a different owner.
	// If unspecified, AdoptionPolicyIfUnowned is assumed.
	// Can be overridden by annotation on object level.
	AdoptionPolicy *reconciler.AdoptionPolicy
	// How to perform updates to dependent objects.
	// If unspecified, UpdatePolicyReplace is assumed.
	// Can be overridden by annotation on object level.
	UpdatePolicy *reconciler.UpdatePolicy
	// How to perform deletion of dependent objects.
	// If unspecified, DeletePolicyDelete is assumed.
	// Can be overridden by annotation on object level.
	DeletePolicy *reconciler.DeletePolicy
	// Whether namespaces are auto-created if missing.
	// If unspecified, MissingNamespacesPolicyCreate is assumed.
	MissingNamespacesPolicy *reconciler.MissingNamespacesPolicy
	// Interval after which an object will be force-reapplied, even if it seems to be synced.
	ReapplyInterval *time.Duration
	// SchemeBuilder allows to define additional schemes to be made available in the
	// target client.
	SchemeBuilder types.SchemeBuilder
	// NewClient allows to modify or replace the default client used by the reconciler.
	// The returned client is used by the reconciler to manage the component instances.
	// Its scheme therefore must recognize the component type.
	NewClient NewClientFunc
}

// Reconciler provides the implementation of controller-runtime's Reconciler interface, for a given Component type T.
type Reconciler[T Component] struct {
	name             string
	id               string
	groupVersionKind schema.GroupVersionKind
	controllerName   string
	// TODO: client could be just a client.Client
	client cluster.Client
	// TODO: hookClient could be just a client.Client or even client.Reader
	hookClient         cluster.Client
	eventRecorder      events.DeduplicatingRecorder
	resourceGenerator  manifests.Generator
	statusAnalyzer     status.StatusAnalyzer
	options            ReconcilerOptions
	clients            *clientfactory.ClientFactory
	backoff            *backoff.Backoff
	postReadHooks      []HookFunc[T]
	preReconcileHooks  []HookFunc[T]
	postReconcileHooks []HookFunc[T]
	preDeleteHooks     []HookFunc[T]
	postDeleteHooks    []HookFunc[T]
	triggerCh          chan event.TypedGenericEvent[apitypes.NamespacedName]
	setupMutex         sync.Mutex
	setupComplete      bool
}

// Create a new Reconciler.
// Here, name should be a meaningful and unique name identifying this reconciler within the Kubernetes cluster; it will be used in annotations, finalizers, and so on;
// resourceGenerator must be an implementation of the manifests.Generator interface.
func NewReconciler[T Component](name string, resourceGenerator manifests.Generator, options ReconcilerOptions) *Reconciler[T] {
	// TOOD: validate options
	// TODO: currently, the defaulting here is identical to the defaulting in the underlying reconciler.Reconciler;
	// under the assumption that these attributes are not used here, we could skip the defaulting here,
	// and let it happen in the underlying implementation only
	if options.FieldOwner == nil {
		options.FieldOwner = &name
	}
	if options.Finalizer == nil {
		options.Finalizer = &name
	}
	if options.AdoptionPolicy == nil {
		options.AdoptionPolicy = ref(reconciler.AdoptionPolicyIfUnowned)
	}
	if options.UpdatePolicy == nil {
		options.UpdatePolicy = ref(reconciler.UpdatePolicyReplace)
	}
	if options.DeletePolicy == nil {
		options.DeletePolicy = ref(reconciler.DeletePolicyDelete)
	}
	if options.MissingNamespacesPolicy == nil {
		options.MissingNamespacesPolicy = ref(reconciler.MissingNamespacesPolicyCreate)
	}
	if options.ReapplyInterval == nil {
		options.ReapplyInterval = ref(defaultReapplyInterval)
	}

	return &Reconciler[T]{
		name:              name,
		resourceGenerator: resourceGenerator,
		// TODO: make statusAnalyzer specifiable via options?
		statusAnalyzer: status.NewStatusAnalyzer(name),
		options:        options,
		// TODO: make backoff configurable via options?
		backoff:   backoff.NewBackoff(10 * time.Second),
		triggerCh: make(chan event.TypedGenericEvent[apitypes.NamespacedName], triggerBufferSize),
	}
}

// Reconcile contains the actual reconciliation logic.
func (r *Reconciler[T]) Reconcile(ctx context.Context, req ctrl.Request) (result ctrl.Result, err error) {
	r.setupMutex.Lock()
	if !r.setupComplete {
		defer r.setupMutex.Unlock()
		panic("usage error: setup must be called first")
	}
	r.setupMutex.Unlock()

	log := log.FromContext(ctx)
	log.V(1).Info("running reconcile")

	metrics.Reconciles.WithLabelValues(r.controllerName).Inc()

	now := metav1.Now()

	// fetch reconciled component
	component := newComponent[T]()
	if err := r.client.Get(ctx, req.NamespacedName, component); err != nil {
		if apierrors.IsNotFound(err) {
			log.V(1).Info("not found; ignoring")
			return ctrl.Result{}, nil
		}
		return ctrl.Result{}, legacyerrors.Wrap(err, "unexpected get error")
	}
	component.GetObjectKind().SetGroupVersionKind(r.groupVersionKind)
	// componentDigest is populated after setting up the status handler, right before the post-read hook phase
	componentDigest := ""

	// fetch requeue interval, retry interval and timeout
	requeueInterval := time.Duration(0)
	if requeueConfiguration, ok := assertRequeueConfiguration(component); ok {
		requeueInterval = requeueConfiguration.GetRequeueInterval()
	}
	if requeueInterval == 0 {
		requeueInterval = 10 * time.Minute
	}
	retryInterval := time.Duration(0)
	if retryConfiguration, ok := assertRetryConfiguration(component); ok {
		retryInterval = retryConfiguration.GetRetryInterval()
	}
	if retryInterval == 0 {
		retryInterval = requeueInterval
	}
	timeout := time.Duration(0)
	if timeoutConfiguration, ok := assertTimeoutConfiguration(component); ok {
		timeout = timeoutConfiguration.GetTimeout()
	}
	if timeout == 0 {
		timeout = requeueInterval
	}

	// convenience accessors
	status := component.GetStatus()
	savedStatus := status.DeepCopy()

	// always attempt to update the status
	skipStatusUpdate := false
	defer func() {
		if r := recover(); r != nil {
			log.Error(fmt.Errorf("panic occurred during reconcile"), "panic", r)
			// re-panic in order skip the remaining steps
			panic(r)
		}

		status.ObservedGeneration = component.GetGeneration()

		if status.State == StateReady || err != nil {
			// clear backoff if state is ready (obviously) or if there is an error;
			// even is the error is a RetriableError which will be turned into a non-error;
			// this is correct, because in that case, the RequeueAfter will be determined through the RetriableError
			r.backoff.Forget(req)
		}

		haveTimeout := status.ProcessingSince != nil && now.Sub(status.ProcessingSince.Time) >= timeout

		if component.GetDeletionTimestamp().IsZero() && err == nil {
			// note: if getting here, then state was set before to a non-Pending, non-Error state in almost
			// all cases; the only exceptions are:
			// - at the beginning, the state is set to Pending with condition FirstSeen
			// - when the finalizer is set, the current state is preserved, and a requeue is triggered
			switch status.State {
			case StateReady:
				// if getting here from processing state, then trigger one additional immediate reconcile iteration;
				// that helps certain implementing operators to check once more (in non-processing state) if something
				// remains to be done; note: it may happen (if the apply runs successfully through on the first iteration)
				// that status.processingSince is never set, and this additional trigger does not happen
				if status.ProcessingSince != nil {
					result = ctrl.Result{RequeueAfter: time.Millisecond}
				}
				// clear processing state; note that processing will be off until the next component digest change;
				// if (for whatever reason) the state would again flip to Processing, or an error would occur, then
				// this would not start a new processing timeout cycle
				status.ProcessingSince = nil
			case StateProcessing:
				// preserve processing state but set state to error (with timeout reason) if timeout is over
				if haveTimeout {
					status.SetState(StateError, ReadyConditionReasonTimeout, "Reconcilation of dependent resources timed out")
				}
			case StatePending, StateError:
				// nothing to be done (see the remark before the switch above)
			case StateDeletionPending, StateDeleting:
				// because these states can only occur if deletionTimestamp is not zero
				panic("this cannot happen")
			default:
				// this would be an unknown state
				panic("this cannot happen")
			}
		}

		if err != nil {
			// convert retriable errors into non-errors (Pending or DeletionPending state), and return specified or default backoff
			if retriableError := new(types.RetriableError); errors.As(err, retriableError) {
				retryAfter := retriableError.RetryAfter()
				if retryAfter == nil || *retryAfter == 0 {
					retryAfter = &retryInterval
				}
				// TODO: allow RetriableError to provide custom reason and message
				if component.GetDeletionTimestamp().IsZero() {
					if haveTimeout {
						status.SetState(StatePending, ReadyConditionReasonTimeout, capitalize(retriableError.Error()))
					} else {
						status.SetState(StatePending, ReadyConditionReasonRetrying, capitalize(retriableError.Error()))
					}
				} else {
					status.SetState(StateDeletionPending, ReadyConditionReasonDeletionRetrying, capitalize(retriableError.Error()))
				}
				result = ctrl.Result{RequeueAfter: *retryAfter}
				err = nil
			} else {
				if component.GetDeletionTimestamp().IsZero() && haveTimeout {
					status.SetState(StateError, ReadyConditionReasonTimeout, capitalize(err.Error()))
				} else {
					status.SetState(StateError, ReadyConditionReasonError, capitalize(err.Error()))
				}
			}
		}

		if result.RequeueAfter > 0 {
			// add jitter of 1-5 percent to RequeueAfter
			addJitter(&result.RequeueAfter, 1, 5)
		}

		log.V(1).Info("reconcile done", "withError", err != nil, "requeue", result.Requeue || result.RequeueAfter > 0, "requeueAfter", result.RequeueAfter.String())
		if err != nil {
			if status, ok := err.(apierrors.APIStatus); ok || errors.As(err, &status) {
				metrics.ReconcileErrors.WithLabelValues(r.controllerName, strconv.Itoa(int(status.Status().Code))).Inc()
			} else {
				metrics.ReconcileErrors.WithLabelValues(r.controllerName, "other").Inc()
			}
		}

		// TODO: do not use GetState(); but accessing the condition directly is not safe (see caveat remark on the
		// getCondition() and getOrAddCondition() methods)
		state, reason, message := status.GetState()

		if component.GetDeletionTimestamp().IsZero() || controllerutil.ContainsFinalizer(component, *r.options.Finalizer) {
			metrics.ComponentState.WithLabelValues(r.controllerName, component.GetObjectKind().GroupVersionKind().Group, component.GetObjectKind().GroupVersionKind().Kind,
				component.GetNamespace(), component.GetName(), string(StateReady)).
				Set(float64(boolToInt(state == StateReady)))
			metrics.ComponentState.WithLabelValues(r.controllerName, component.GetObjectKind().GroupVersionKind().Group, component.GetObjectKind().GroupVersionKind().Kind,
				component.GetNamespace(), component.GetName(), string(StatePending)).
				Set(float64(boolToInt(state == StatePending)))
			metrics.ComponentState.WithLabelValues(r.controllerName, component.GetObjectKind().GroupVersionKind().Group, component.GetObjectKind().GroupVersionKind().Kind,
				component.GetNamespace(), component.GetName(), string(StateProcessing)).
				Set(float64(boolToInt(state == StateProcessing)))
			metrics.ComponentState.WithLabelValues(r.controllerName, component.GetObjectKind().GroupVersionKind().Group, component.GetObjectKind().GroupVersionKind().Kind,
				component.GetNamespace(), component.GetName(), string(StateDeletionPending)).
				Set(float64(boolToInt(state == StateDeletionPending)))
			metrics.ComponentState.WithLabelValues(r.controllerName, component.GetObjectKind().GroupVersionKind().Group, component.GetObjectKind().GroupVersionKind().Kind,
				component.GetNamespace(), component.GetName(), string(StateDeleting)).
				Set(float64(boolToInt(state == StateDeleting)))
			metrics.ComponentState.WithLabelValues(r.controllerName, component.GetObjectKind().GroupVersionKind().Group, component.GetObjectKind().GroupVersionKind().Kind,
				component.GetNamespace(), component.GetName(), string(StateError)).
				Set(float64(boolToInt(state == StateError)))
			metrics.Dependents.WithLabelValues(r.controllerName, component.GetObjectKind().GroupVersionKind().Group, component.GetObjectKind().GroupVersionKind().Kind,
				component.GetNamespace(), component.GetName()).
				Set(float64(len(status.Inventory)))
			metrics.UnreadyDependents.WithLabelValues(r.controllerName, component.GetObjectKind().GroupVersionKind().Group, component.GetObjectKind().GroupVersionKind().Kind,
				component.GetNamespace(), component.GetName()).
				Set(float64(slices.Count(status.Inventory, func(item *reconciler.InventoryItem) bool {
					return item.Phase != reconciler.PhaseReady && item.Phase != reconciler.PhaseCompleted
				})))
		} else {
			metrics.ComponentState.DeleteLabelValues(r.controllerName, component.GetObjectKind().GroupVersionKind().Group, component.GetObjectKind().GroupVersionKind().Kind,
				component.GetNamespace(), component.GetName(), string(StateReady))
			metrics.ComponentState.DeleteLabelValues(r.controllerName, component.GetObjectKind().GroupVersionKind().Group, component.GetObjectKind().GroupVersionKind().Kind,
				component.GetNamespace(), component.GetName(), string(StatePending))
			metrics.ComponentState.DeleteLabelValues(r.controllerName, component.GetObjectKind().GroupVersionKind().Group, component.GetObjectKind().GroupVersionKind().Kind,
				component.GetNamespace(), component.GetName(), string(StateProcessing))
			metrics.ComponentState.DeleteLabelValues(r.controllerName, component.GetObjectKind().GroupVersionKind().Group, component.GetObjectKind().GroupVersionKind().Kind,
				component.GetNamespace(), component.GetName(), string(StateDeletionPending))
			metrics.ComponentState.DeleteLabelValues(r.controllerName, component.GetObjectKind().GroupVersionKind().Group, component.GetObjectKind().GroupVersionKind().Kind,
				component.GetNamespace(), component.GetName(), string(StateDeleting))
			metrics.ComponentState.DeleteLabelValues(r.controllerName, component.GetObjectKind().GroupVersionKind().Group, component.GetObjectKind().GroupVersionKind().Kind,
				component.GetNamespace(), component.GetName(), string(StateError))
			metrics.Dependents.DeleteLabelValues(r.controllerName, component.GetObjectKind().GroupVersionKind().Group, component.GetObjectKind().GroupVersionKind().Kind,
				component.GetNamespace(), component.GetName())
			metrics.UnreadyDependents.DeleteLabelValues(r.controllerName, component.GetObjectKind().GroupVersionKind().Group, component.GetObjectKind().GroupVersionKind().Kind,
				component.GetNamespace(), component.GetName())
		}

		// TODO: it seems that no events will be written if the component's namespace is in deletion
		var eventAnnotations map[string]string
		// TODO: formalize this into a real published interface
		// TODO: pass previousState, and especially componentDigest in a better way;
		// maybe we could even make the component aware of its own digest ...
		// another option could be to model this as a hook-like function (instead of a component method) ...
		// note: the passed component digest might be empty (that is, if we return before the post-read phase)
		// note: this interface is not released for usage; it may change without announcement
		if eventAnnotationProvider, ok := Component(component).(interface {
			GetEventAnnotations(componentDigest string) map[string]string
		}); ok {
			eventAnnotations = eventAnnotationProvider.GetEventAnnotations(componentDigest)
		}
		// TODO: sending events may block a little while (some seconds), in particular if enhanced recorders are installed through options.NewClient(),
		// such as the flux notfication recorder; should we therefore send the events asynchronously, or start synchronously and continue asynchronous
		// after a little while?
		if state == StateError {
			r.eventRecorder.AnnotatedEventf(component, eventAnnotations, corev1.EventTypeWarning, reason, "%s", message)
		} else {
			r.eventRecorder.AnnotatedEventf(component, eventAnnotations, corev1.EventTypeNormal, reason, "%s", message)
		}

		if skipStatusUpdate {
			return
		}

		status.LastObservedAt = &now
		for i := 0; i < len(status.Conditions); i++ {
			cond := &status.Conditions[i]
			if savedCond := savedStatus.getCondition(cond.Type); savedCond == nil || cond.Status != savedCond.Status {
				cond.LastTransitionTime = &now
			}
		}
		if updateErr := r.client.Status().Update(ctx, component, client.FieldOwner(*r.options.FieldOwner)); updateErr != nil {
<<<<<<< HEAD
			if retriableError := new(types.RetriableError); errors.As(updateErr, retriableError) {
				log.V(1).Info("error updating status, retrying", "requeue", result.Requeue || result.RequeueAfter > 0, "requeueAfter", result.RequeueAfter.String())
				retryAfter := retriableError.RetryAfter()
				if retryAfter == nil || *retryAfter == 0 {
					retryAfter = &retryInterval
				}
				result = ctrl.Result{RequeueAfter: *retryAfter}
				err = nil
			} else {
				log.V(1).Info("error updating status, not retrying")
				err = errors.Join(err, updateErr)
				result = ctrl.Result{}
			}
=======
			err = errors.Join(err, updateErr)
			result = ctrl.Result{}
>>>>>>> 0ad762ba
		}
	}()

	// set a first status (and requeue, because the status update itself will not trigger another reconciliation because of the event filter set)
	if status.ObservedGeneration <= 0 {
		status.SetState(StatePending, ReadyConditionReasonNew, "First seen")
		return ctrl.Result{RequeueAfter: time.Millisecond}, nil
	}

	// resolve references
	componentDigest, err = resolveReferences(ctx, r.client, r.hookClient, component)
	if err != nil {
		return ctrl.Result{}, legacyerrors.Wrap(err, "error resolving references")
	}

	if component.GetDeletionTimestamp().IsZero() {
		// start a new processing timeout cycle if the component digest changes; note that (other than status.ProcessingSince)
		// status.ProcessingDigest is never cleared
		if status.ProcessingDigest == "" {
			status.ProcessingSince = nil
			status.ProcessingDigest = componentDigest
		} else if componentDigest != status.ProcessingDigest {
			status.ProcessingSince = nil
			status.ProcessingDigest = componentDigest
			r.backoff.Forget(req)
			status.SetState(StateProcessing, ReadyConditionReasonRestarting, "Restarting processing due to component changes")
			return ctrl.Result{RequeueAfter: time.Millisecond}, nil
		}
	} else {
		status.ProcessingSince = nil
		status.ProcessingDigest = ""
	}

	// run post-read hooks
	// note: it's important that this happens after deferring the status handler
	// TODO: enhance ctx with tailored logger and event recorder
	// TODO: should ctx enhanced with componentDigest?
	hookCtx := NewContext(ctx).
		WithReconcilerName(r.name)
	for hookOrder, hook := range r.postReadHooks {
		if err := hook(hookCtx, r.hookClient, component); err != nil {
			return ctrl.Result{}, legacyerrors.Wrapf(err, "error running post-read hook (%d)", hookOrder)
		}
	}

	// setup target
	localClient, err := r.getLocalClientForComponent(component)
	if err != nil {
		return ctrl.Result{}, legacyerrors.Wrap(err, "error getting local client for component")
	}
	targetClient, err := r.getClientForComponent(component)
	if err != nil {
		return ctrl.Result{}, legacyerrors.Wrap(err, "error getting client for component")
	}
	targetOptions := r.getOptionsForComponent(component)
	target := newReconcileTarget[T](r.name, r.id, localClient, targetClient, r.resourceGenerator, targetOptions)
	// TODO: enhance ctx with tailored logger and event recorder
	// TODO: should ctx enhanced with componentDigest?
	hookCtx = NewContext(ctx).
		WithReconcilerName(r.name).
		WithLocalClient(localClient).
		WithClient(targetClient)

	// do the reconciliation
	if component.GetDeletionTimestamp().IsZero() {
		// create/update case
		// TODO: optionally (to be completely consistent) set finalizer through a mutating webhook
		if added := controllerutil.AddFinalizer(component, *r.options.Finalizer); added {
			if err := r.client.Update(ctx, component, client.FieldOwner(*r.options.FieldOwner)); err != nil {
				return ctrl.Result{}, legacyerrors.Wrap(err, "error adding finalizer")
			}
			// trigger another round trip
			// this is necessary because the update call invalidates potential changes done to the component by the post-read
			// hook above; this means, not to the object itself, but for example to loaded secrets or config maps;
			// in the following round trip, the finalizer will already be there, and the update will not happen again
			return ctrl.Result{RequeueAfter: time.Millisecond}, nil
		}

		log.V(2).Info("reconciling dependent resources")
		for hookOrder, hook := range r.preReconcileHooks {
			if err := hook(hookCtx, r.hookClient, component); err != nil {
				return ctrl.Result{}, legacyerrors.Wrapf(err, "error running pre-reconcile hook (%d)", hookOrder)
			}
		}
		ok, err := target.Apply(ctx, component, componentDigest)
		if err != nil {
			log.V(1).Info("error while reconciling dependent resources")
			return ctrl.Result{}, legacyerrors.Wrap(err, "error reconciling dependent resources")
		}
		if ok {
			for hookOrder, hook := range r.postReconcileHooks {
				if err := hook(hookCtx, r.hookClient, component); err != nil {
					return ctrl.Result{}, legacyerrors.Wrapf(err, "error running post-reconcile hook (%d)", hookOrder)
				}
			}
			log.V(1).Info("all dependent resources successfully reconciled")
			status.AppliedGeneration = component.GetGeneration()
			status.LastAppliedAt = &now
			status.SetState(StateReady, ReadyConditionReasonReady, "Dependent resources successfully reconciled")
			return ctrl.Result{RequeueAfter: requeueInterval}, nil
		} else {
			log.V(1).Info("not all dependent resources successfully reconciled")
			if !reflect.DeepEqual(status.Inventory, savedStatus.Inventory) {
				r.backoff.Forget(req)
			}
			if status.ProcessingSince == nil {
				status.ProcessingSince = &now
			}
			status.SetState(StateProcessing, ReadyConditionReasonProcessing, "Reconcilation of dependent resources triggered; waiting until all dependent resources are ready")
			return ctrl.Result{RequeueAfter: r.backoff.Next(req, ReadyConditionReasonProcessing)}, nil
		}
	} else {
		for hookOrder, hook := range r.preDeleteHooks {
			if err := hook(hookCtx, r.hookClient, component); err != nil {
				return ctrl.Result{}, legacyerrors.Wrapf(err, "error running pre-delete hook (%d)", hookOrder)
			}
		}
		allowed, msg, err := target.IsDeletionAllowed(ctx, component)
		if err != nil {
			log.V(1).Info("error while checking if deletion is allowed")
			return ctrl.Result{}, legacyerrors.Wrap(err, "error checking whether deletion is possible")
		}
		if !allowed {
			// deletion is blocked because of existing managed CROs and so on
			log.V(1).Info("deletion not allowed")
			// TODO: have an additional StateDeletionBlocked?
			// TODO: eliminate this msg logic
			status.SetState(StateDeleting, ReadyConditionReasonDeletionBlocked, "Deletion blocked: "+msg)
			return ctrl.Result{RequeueAfter: 1*time.Second + r.backoff.Next(req, ReadyConditionReasonDeletionBlocked)}, nil
		}
		if len(slices.Remove(component.GetFinalizers(), *r.options.Finalizer)) > 0 {
			// deletion is blocked because of foreign finalizers
			log.V(1).Info("deleted blocked due to existence of foreign finalizers")
			// TODO: have an additional StateDeletionBlocked?
			status.SetState(StateDeleting, ReadyConditionReasonDeletionBlocked, "Deletion blocked due to existing foreign finalizers")
			return ctrl.Result{RequeueAfter: 1*time.Second + r.backoff.Next(req, ReadyConditionReasonDeletionBlocked)}, nil
		}
		// deletion case
		log.V(2).Info("deleting dependent resources")
		ok, err := target.Delete(ctx, component)
		if err != nil {
			log.V(1).Info("error while deleting dependent resources")
			return ctrl.Result{}, legacyerrors.Wrap(err, "error deleting dependent resources")
		}
		if ok {
			for hookOrder, hook := range r.postDeleteHooks {
				if err := hook(hookCtx, r.hookClient, component); err != nil {
					return ctrl.Result{}, legacyerrors.Wrapf(err, "error running post-delete hook (%d)", hookOrder)
				}
			}
			// all dependent resources are already gone, so that's it
			log.V(1).Info("all dependent resources are successfully deleted; removing finalizer")
			if removed := controllerutil.RemoveFinalizer(component, *r.options.Finalizer); removed {
				if err := r.client.Update(ctx, component, client.FieldOwner(*r.options.FieldOwner)); err != nil {
					return ctrl.Result{}, legacyerrors.Wrap(err, "error removing finalizer")
				}
			}
			// skip status update, since the instance will anyway deleted timely by the API server
			// this will avoid unnecessary ugly 409'ish error messages in the logs
			// (occurring in the case that API server would delete the resource in the course of the subsequent reconciliation)
			skipStatusUpdate = true
			return ctrl.Result{}, nil
		} else {
			// deletion triggered for dependent resources, but some are not yet gone
			log.V(1).Info("not all dependent resources are successfully deleted")
			if !reflect.DeepEqual(status.Inventory, savedStatus.Inventory) {
				r.backoff.Forget(req)
			}
			status.SetState(StateDeleting, ReadyConditionReasonDeletionProcessing, "Deletion of dependent resources triggered; waiting until dependent resources are deleted")
			return ctrl.Result{RequeueAfter: r.backoff.Next(req, ReadyConditionReasonDeletionProcessing)}, nil
		}
	}
}

// Trigger ad-hoc reconcilation for specified component.
func (r *Reconciler[T]) Trigger(namespace string, name string) error {
	select {
	case r.triggerCh <- event.TypedGenericEvent[apitypes.NamespacedName]{Object: apitypes.NamespacedName{Namespace: namespace, Name: name}}:
		return nil
	default:
		return fmt.Errorf("error triggering reconcile for component %s/%s (buffer full)", namespace, name)
	}
}

// Register post-read hook with reconciler.
// This hook will be called after the reconciled component object has been retrieved from the Kubernetes API.
func (r *Reconciler[T]) WithPostReadHook(hook HookFunc[T]) *Reconciler[T] {
	r.setupMutex.Lock()
	defer r.setupMutex.Unlock()
	if r.setupComplete {
		panic("usage error: hooks can only be registered before setup was called")
	}
	r.postReadHooks = append(r.postReadHooks, hook)
	return r
}

// Register pre-reconcile hook with reconciler.
// This hook will be called if the reconciled component is not in deletion (has no deletionTimestamp set),
// right before the reconcilation of the dependent objects starts.
func (r *Reconciler[T]) WithPreReconcileHook(hook HookFunc[T]) *Reconciler[T] {
	r.setupMutex.Lock()
	defer r.setupMutex.Unlock()
	if r.setupComplete {
		panic("usage error: hooks can only be registered before setup was called")
	}
	r.preReconcileHooks = append(r.preReconcileHooks, hook)
	return r
}

// Register post-reconcile hook with reconciler.
// This hook will be called if the reconciled component is not in deletion (has no deletionTimestamp set),
// right after the reconcilation of the dependent objects happened, and was successful.
func (r *Reconciler[T]) WithPostReconcileHook(hook HookFunc[T]) *Reconciler[T] {
	r.setupMutex.Lock()
	defer r.setupMutex.Unlock()
	if r.setupComplete {
		panic("usage error: hooks can only be registered before setup was called")
	}
	r.postReconcileHooks = append(r.postReconcileHooks, hook)
	return r
}

// Register pre-delete hook with reconciler.
// This hook will be called if the reconciled component is in deletion (has a deletionTimestamp set),
// right before the deletion of the dependent objects starts.
func (r *Reconciler[T]) WithPreDeleteHook(hook HookFunc[T]) *Reconciler[T] {
	r.setupMutex.Lock()
	defer r.setupMutex.Unlock()
	if r.setupComplete {
		panic("usage error: hooks can only be registered before setup was called")
	}
	r.preDeleteHooks = append(r.preDeleteHooks, hook)
	return r
}

// Register post-delete hook with reconciler.
// This hook will be called if the reconciled component is in deletion (has a deletionTimestamp set),
// right after the deletion of the dependent objects happened, and was successful.
func (r *Reconciler[T]) WithPostDeleteHook(hook HookFunc[T]) *Reconciler[T] {
	r.setupMutex.Lock()
	defer r.setupMutex.Unlock()
	if r.setupComplete {
		panic("usage error: hooks can only be registered before setup was called")
	}
	r.postDeleteHooks = append(r.postDeleteHooks, hook)
	return r
}

// Register the reconciler with a given controller-runtime Manager and Builder.
// This will call For() and Complete() on the provided builder.
// It populates the reconciler's client with a dedicated client derived from mgr.GetConfig() and mgr.GetScheme().
// That client is used for the following purposes:
// - reading/updating the reconciled component, sending events for this component
// - it is used to resolve configmap(key) and secret(key) references;
// as a consequence, mgr.GetScheme() must recognize the core group (v1) and the component type.
// Note that the manager's client (that is mgr.GetClient()) is used as well, for the following purposes:
// - it is passed to hooks
// - is is used to resolved generic references, that is, spec fields implementing the Reference[T] interface.
func (r *Reconciler[T]) SetupWithManagerAndBuilder(mgr ctrl.Manager, blder *ctrl.Builder) error {
	r.setupMutex.Lock()
	defer r.setupMutex.Unlock()
	if r.setupComplete {
		panic("usage error: setup must not be called more than once")
	}

	kubeSystemNamespace := &corev1.Namespace{}
	if err := mgr.GetAPIReader().Get(context.Background(), apitypes.NamespacedName{Name: "kube-system"}, kubeSystemNamespace); err != nil {
		return legacyerrors.Wrap(err, "error retrieving uid of kube-system namespace")
	}
	r.id = string(kubeSystemNamespace.UID)

	var err error
	config := rest.CopyConfig(mgr.GetConfig())
	config.Wrap(func(rt http.RoundTripper) http.RoundTripper {
		return roundTripperFunc(func(request *http.Request) (*http.Response, error) {
			metrics.Requests.WithLabelValues(r.controllerName, request.Method).Inc()
			return rt.RoundTrip(request)
		})
	})
	r.client, err = clientfactory.NewClientFor(config, mgr.GetScheme(), r.name)
	if r.options.NewClient != nil {
		clnt, err := r.options.NewClient(r.client)
		if err != nil {
			return legacyerrors.Wrap(err, "error calling custom client constructor")
		}
		r.client = clnt
	}
	r.eventRecorder = *events.NewDeduplicatingRecorder(r.client.EventRecorder())

	discoveryClient, err := discovery.NewDiscoveryClientForConfigAndClient(config, mgr.GetHTTPClient())
	if err != nil {
		return legacyerrors.Wrap(err, "error creating discovery client")
	}
	r.hookClient = cluster.NewClient(mgr.GetClient(), discoveryClient, mgr.GetEventRecorderFor(r.name), config, mgr.GetHTTPClient())

	component := newComponent[T]()
	r.groupVersionKind, err = apiutil.GVKForObject(component, r.client.Scheme())
	if err != nil {
		return legacyerrors.Wrap(err, "error getting type metadata for component")
	}
	// TODO: should this be more fully qualified, or configurable?
	// for now we reproduce the controller-runtime default (the lowercase kind of the reconciled type)
	r.controllerName = strings.ToLower(r.groupVersionKind.Kind)

	var schemeBuilders []types.SchemeBuilder
	if schemeBuilder, ok := r.resourceGenerator.(types.SchemeBuilder); ok {
		schemeBuilders = append(schemeBuilders, schemeBuilder)
	}
	if r.options.SchemeBuilder != nil {
		schemeBuilders = append(schemeBuilders, r.options.SchemeBuilder)
	}
	r.clients, err = clientfactory.NewClientFactory(r.name, r.controllerName, config, schemeBuilders)
	if err != nil {
		return legacyerrors.Wrap(err, "error creating client factory")
	}

	if err := blder.
		For(component, builder.WithPredicates(predicate.Or(predicate.GenerationChangedPredicate{}, predicate.AnnotationChangedPredicate{}))).
		WatchesRawSource(source.Channel(
			r.triggerCh,
			handler.TypedFuncs[apitypes.NamespacedName, reconcile.Request]{GenericFunc: func(ctx context.Context, e event.TypedGenericEvent[apitypes.NamespacedName], q workqueue.TypedRateLimitingInterface[reconcile.Request]) {
				q.Add(reconcile.Request{NamespacedName: e.Object})
			}},
			source.WithBufferSize[apitypes.NamespacedName, reconcile.Request](triggerBufferSize))).
		Named(r.controllerName).
		Complete(r); err != nil {
		return legacyerrors.Wrap(err, "error creating controller")
	}

	r.setupComplete = true
	return nil
}

// Register the reconciler with a given controller-runtime Manager.
func (r *Reconciler[T]) SetupWithManager(mgr ctrl.Manager) error {
	return r.SetupWithManagerAndBuilder(
		mgr,
		ctrl.NewControllerManagedBy(mgr).
			WithOptions(controller.Options{MaxConcurrentReconciles: 5}),
	)
}

func (r *Reconciler[T]) getLocalClientForComponent(component T) (cluster.Client, error) {
	impersonationConfiguration, haveImpersonationConfiguration := assertImpersonationConfiguration(component)

	var impersonationUser string
	var impersonationGroups []string
	if haveImpersonationConfiguration {
		impersonationUser = impersonationConfiguration.GetImpersonationUser()
		impersonationGroups = impersonationConfiguration.GetImpersonationGroups()
		// note: the following is needed due to the implementation of ImpersonationSpec
		if m := regexp.MustCompile(`^(system:serviceaccount):(.*):(.+)$`).FindStringSubmatch(impersonationUser); m != nil {
			if m[2] == "" {
				impersonationUser = fmt.Sprintf("%s:%s:%s", m[1], component.GetNamespace(), m[3])
			}
		}
	}
	if impersonationUser == "" && len(impersonationGroups) == 0 && r.options.DefaultServiceAccount != nil && *r.options.DefaultServiceAccount != "" {
		impersonationUser = fmt.Sprintf("system:serviceaccount:%s:%s", component.GetNamespace(), *r.options.DefaultServiceAccount)
	}
	clnt, err := r.clients.Get(nil, impersonationUser, impersonationGroups)
	if err != nil {
		return nil, legacyerrors.Wrap(err, "error getting local client")
	}
	return clnt, nil
}

func (r *Reconciler[T]) getClientForComponent(component T) (cluster.Client, error) {
	/*
		// we could also write it like this:
		clientConfiguration, haveClientConfiguration := assertClientConfiguration(component)

		var kubeConfig []byte
		if haveClientConfiguration {
			kubeConfig = clientConfiguration.GetKubeConfig()
		}
		if len(kubeConfig) > 0 {
			clnt, err := r.clients.Get(kubeConfig, "", nil)
			if err != nil {
				return nil, errors.Wrap(err, "error getting target client")
			}
			return clnt, nil
		}
		return r.getLocalClientForComponent(component)
	*/
	clientConfiguration, haveClientConfiguration := assertClientConfiguration(component)
	impersonationConfiguration, haveImpersonationConfiguration := assertImpersonationConfiguration(component)

	var kubeConfig []byte
	var impersonationUser string
	var impersonationGroups []string
	if haveClientConfiguration {
		kubeConfig = clientConfiguration.GetKubeConfig()
	}
	if len(kubeConfig) == 0 && haveImpersonationConfiguration {
		impersonationUser = impersonationConfiguration.GetImpersonationUser()
		impersonationGroups = impersonationConfiguration.GetImpersonationGroups()
		// note: the following is needed due to the implementation of ImpersonationSpec
		if m := regexp.MustCompile(`^(system:serviceaccount):(.*):(.+)$`).FindStringSubmatch(impersonationUser); m != nil {
			if m[2] == "" {
				impersonationUser = fmt.Sprintf("%s:%s:%s", m[1], component.GetNamespace(), m[3])
			}
		}
	}
	if len(kubeConfig) == 0 && impersonationUser == "" && len(impersonationGroups) == 0 && r.options.DefaultServiceAccount != nil && *r.options.DefaultServiceAccount != "" {
		impersonationUser = fmt.Sprintf("system:serviceaccount:%s:%s", component.GetNamespace(), *r.options.DefaultServiceAccount)
	}
	clnt, err := r.clients.Get(kubeConfig, impersonationUser, impersonationGroups)
	if err != nil {
		return nil, legacyerrors.Wrap(err, "error getting target client")
	}
	return clnt, nil
}

func (r *Reconciler[T]) getOptionsForComponent(component T) reconciler.ReconcilerOptions {
	options := reconciler.ReconcilerOptions{
		FieldOwner:              r.options.FieldOwner,
		Finalizer:               r.options.Finalizer,
		AdoptionPolicy:          r.options.AdoptionPolicy,
		UpdatePolicy:            r.options.UpdatePolicy,
		DeletePolicy:            r.options.DeletePolicy,
		MissingNamespacesPolicy: r.options.MissingNamespacesPolicy,
		ReapplyInterval:         r.options.ReapplyInterval,
		StatusAnalyzer:          r.statusAnalyzer,
		Metrics: reconciler.ReconcilerMetrics{
			ReadCounter:   metrics.Operations.WithLabelValues(r.controllerName, "read"),
			CreateCounter: metrics.Operations.WithLabelValues(r.controllerName, "create"),
			UpdateCounter: metrics.Operations.WithLabelValues(r.controllerName, "update"),
			DeleteCounter: metrics.Operations.WithLabelValues(r.controllerName, "delete"),
		},
	}
	if policyConfiguration, ok := assertPolicyConfiguration(component); ok {
		// TODO: check the values returned by the PolicyConfiguration
		if adoptionPolicy := policyConfiguration.GetAdoptionPolicy(); adoptionPolicy != "" {
			options.AdoptionPolicy = &adoptionPolicy
		}
		if updatePolicy := policyConfiguration.GetUpdatePolicy(); updatePolicy != "" {
			options.UpdatePolicy = &updatePolicy
		}
		if deletePolicy := policyConfiguration.GetDeletePolicy(); deletePolicy != "" {
			options.DeletePolicy = &deletePolicy
		}
		if missingNamespacesPolicy := policyConfiguration.GetMissingNamespacesPolicy(); missingNamespacesPolicy != "" {
			options.MissingNamespacesPolicy = &missingNamespacesPolicy
		}
	}
	if typeConfiguration, ok := assertTypeConfiguration(component); ok {
		options.AdditionalManagedTypes = typeConfiguration.GetAdditionalManagedTypes()
	}
	if reapplyConfiguration, ok := assertReapplyConfiguration(component); ok {
		if reapplyInterval := reapplyConfiguration.GetReapplyInterval(); reapplyInterval > 0 {
			options.ReapplyInterval = &reapplyInterval
		}
	}
	return options
}

type roundTripperFunc func(r *http.Request) (*http.Response, error)

var _ http.RoundTripper = roundTripperFunc(nil)

func (f roundTripperFunc) RoundTrip(r *http.Request) (*http.Response, error) {
	return f(r)
}<|MERGE_RESOLUTION|>--- conflicted
+++ resolved
@@ -443,9 +443,8 @@
 			}
 		}
 		if updateErr := r.client.Status().Update(ctx, component, client.FieldOwner(*r.options.FieldOwner)); updateErr != nil {
-<<<<<<< HEAD
 			if retriableError := new(types.RetriableError); errors.As(updateErr, retriableError) {
-				log.V(1).Info("error updating status, retrying", "requeue", result.Requeue || result.RequeueAfter > 0, "requeueAfter", result.RequeueAfter.String())
+				log.Error(updateErr, "error updating status, retrying", "requeue", result.Requeue || result.RequeueAfter > 0, "requeueAfter", result.RequeueAfter.String())
 				retryAfter := retriableError.RetryAfter()
 				if retryAfter == nil || *retryAfter == 0 {
 					retryAfter = &retryInterval
@@ -457,10 +456,6 @@
 				err = errors.Join(err, updateErr)
 				result = ctrl.Result{}
 			}
-=======
-			err = errors.Join(err, updateErr)
-			result = ctrl.Result{}
->>>>>>> 0ad762ba
 		}
 	}()
 
