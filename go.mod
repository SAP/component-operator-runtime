--- conflicted
+++ resolved
@@ -8,15 +8,6 @@
 	github.com/pkg/errors v0.9.1
 	github.com/sap/go-generics v0.1.10
 	github.com/spf13/pflag v1.0.5
-<<<<<<< HEAD
-	k8s.io/api v0.29.0
-	k8s.io/apiextensions-apiserver v0.29.0
-	k8s.io/apimachinery v0.29.0
-	k8s.io/client-go v0.29.0
-	k8s.io/kube-aggregator v0.29.0
-	sigs.k8s.io/cli-utils v0.35.0
-	sigs.k8s.io/controller-runtime v0.16.3
-=======
 	k8s.io/api v0.29.1
 	k8s.io/apiextensions-apiserver v0.29.1
 	k8s.io/apimachinery v0.29.1
@@ -24,7 +15,6 @@
 	k8s.io/kube-aggregator v0.29.1
 	sigs.k8s.io/cli-utils v0.35.0
 	sigs.k8s.io/controller-runtime v0.17.0
->>>>>>> 1ed669f6
 	sigs.k8s.io/kustomize/api v0.16.0
 	sigs.k8s.io/kustomize/kyaml v0.16.0
 	sigs.k8s.io/yaml v1.4.0
@@ -38,17 +28,10 @@
 	github.com/davecgh/go-spew v1.1.1 // indirect
 	github.com/emicklei/go-restful/v3 v3.11.0 // indirect
 	github.com/evanphx/json-patch v5.6.0+incompatible // indirect
-<<<<<<< HEAD
-	github.com/evanphx/json-patch/v5 v5.6.0 // indirect
-	github.com/fsnotify/fsnotify v1.7.0 // indirect
-	github.com/go-errors/errors v1.4.2 // indirect
-	github.com/go-logr/logr v1.3.0 // indirect
-=======
 	github.com/evanphx/json-patch/v5 v5.8.0 // indirect
 	github.com/fsnotify/fsnotify v1.7.0 // indirect
 	github.com/go-errors/errors v1.4.2 // indirect
 	github.com/go-logr/logr v1.4.1 // indirect
->>>>>>> 1ed669f6
 	github.com/go-openapi/jsonpointer v0.19.6 // indirect
 	github.com/go-openapi/jsonreference v0.20.2 // indirect
 	github.com/go-openapi/swag v0.22.3 // indirect
@@ -84,15 +67,9 @@
 	go.starlark.net v0.0.0-20200306205701-8dd3e2ee1dd5 // indirect
 	golang.org/x/crypto v0.17.0 // indirect
 	golang.org/x/exp v0.0.0-20220722155223-a9213eeb770e // indirect
-<<<<<<< HEAD
-	golang.org/x/net v0.17.0 // indirect
-	golang.org/x/oauth2 v0.10.0 // indirect
-	golang.org/x/sys v0.15.0 // indirect
-=======
 	golang.org/x/net v0.19.0 // indirect
 	golang.org/x/oauth2 v0.12.0 // indirect
 	golang.org/x/sys v0.16.0 // indirect
->>>>>>> 1ed669f6
 	golang.org/x/term v0.15.0 // indirect
 	golang.org/x/text v0.14.0 // indirect
 	golang.org/x/time v0.3.0 // indirect
@@ -103,11 +80,7 @@
 	gopkg.in/inf.v0 v0.9.1 // indirect
 	gopkg.in/yaml.v2 v2.4.0 // indirect
 	gopkg.in/yaml.v3 v3.0.1 // indirect
-<<<<<<< HEAD
-	k8s.io/component-base v0.29.0 // indirect
-=======
 	k8s.io/component-base v0.29.1 // indirect
->>>>>>> 1ed669f6
 	k8s.io/klog/v2 v2.110.1 // indirect
 	k8s.io/kube-openapi v0.0.0-20231010175941-2dd684a91f00 // indirect
 	k8s.io/utils v0.0.0-20230726121419-3b25d923346b // indirect
