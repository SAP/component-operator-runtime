--- conflicted
+++ resolved
@@ -8,11 +8,7 @@
 	github.com/sap/go-generics v0.1.0
 	github.com/spf13/pflag v1.0.5
 	k8s.io/api v0.27.1
-<<<<<<< HEAD
 	k8s.io/apiextensions-apiserver v0.26.2
-=======
-	k8s.io/apiextensions-apiserver v0.27.1
->>>>>>> ae080ffc
 	k8s.io/apimachinery v0.27.1
 	k8s.io/client-go v0.27.1
 	k8s.io/kube-aggregator v0.26.2
@@ -80,11 +76,7 @@
 	gopkg.in/inf.v0 v0.9.1 // indirect
 	gopkg.in/yaml.v2 v2.4.0 // indirect
 	gopkg.in/yaml.v3 v3.0.1 // indirect
-<<<<<<< HEAD
 	k8s.io/component-base v0.26.2 // indirect
-=======
-	k8s.io/component-base v0.27.1 // indirect
->>>>>>> ae080ffc
 	k8s.io/klog/v2 v2.90.1 // indirect
 	k8s.io/kube-openapi v0.0.0-20230308215209-15aac26d736a // indirect
 	k8s.io/utils v0.0.0-20230209194617-a36077c30491 // indirect
