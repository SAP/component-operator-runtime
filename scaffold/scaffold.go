/*
SPDX-FileCopyrightText: 2024 SAP SE or an SAP affiliate company and component-operator-runtime contributors
SPDX-License-Identifier: Apache-2.0
*/

package main

import (
	"bytes"
	"embed"
	"encoding/json"
	"fmt"
	"io/fs"
	"log"
	"os"
	"os/exec"
	"path/filepath"
	"regexp"
	"strings"
	"text/template"

	"github.com/Masterminds/sprig/v3"
	"github.com/spf13/pflag"

	apimeta "k8s.io/apimachinery/pkg/api/meta"
	"k8s.io/apimachinery/pkg/runtime/schema"
	kyaml "sigs.k8s.io/yaml"

	"github.com/sap/component-operator-runtime/internal/version"
)

type Config struct {
	Owner                          string `json:"owner,omitempty"`
	SpdxLicenseHeaders             bool   `json:"spdxLicenseHeaders"`
	GroupName                      string `json:"groupName,omitempty"`
	GroupVersion                   string `json:"groupVersion,omitempty"`
	Kind                           string `json:"kind,omitempty"`
	Resource                       string `json:"resource,omitempty"`
	OperatorName                   string `json:"operatorName,omitempty"`
	ValidatingWebhookEnabled       bool   `json:"validatingWebhookEnabled"`
	MutatingWebhookEnabled         bool   `json:"mutatingWebhookEnabled"`
	GoVersion                      string `json:"goVersion,omitempty"`
	GoModule                       string `json:"goModule,omitempty"`
	Version                        string `json:"version,omitempty"`
	KubernetesVersion              string `json:"kubernetesVersion,omitempty"`
	ControllerRuntimeVersion       string `json:"controllerRuntimeVersion,omitempty"`
	ControllerToolsVersion         string `json:"controllerToolsVersion,omitempty"`
	CodeGeneratorVersion           string `json:"codeGeneratorVersion,omitempty"`
	AdmissionWebhookRuntimeVersion string `json:"admissionWebhookRuntimeVersion,omitempty"`
	EnvtestKubernetesVersion       string `json:"envtestKubernetesVersion,omitempty"`
	Image                          string `json:"image,omitempty"`
}

func (c Config) ToJson() []byte {
	raw, err := json.Marshal(c)
	if err != nil {
		panic(err)
	}
	return raw
}

func (c Config) ToYaml() []byte {
	raw, err := kyaml.Marshal(c)
	if err != nil {
		panic(err)
	}
	return raw
}

func (c Config) ToStringMap() map[string]any {
	var result map[string]any
	if err := json.Unmarshal(c.ToJson(), &result); err != nil {
		panic(err)
	}
	return result
}

type FS interface {
	fs.ReadDirFS
	fs.ReadFileFS
}

//go:embed all:templates
var templates embed.FS

// default verions
var (
<<<<<<< HEAD
	goVersion                      = "1.23.0"
	version                        = "latest"
	kubernetesVersion              = "v0.31.0"
	controllerRuntimeVersion       = "v0.19.0"
	controllerToolsVersion         = "v0.16.2"
	codeGeneratorVersion           = "v0.31.0"
	admissionWebhookRuntimeVersion = "v0.1.41"
	envtestKubernetesVersion       = "1.30.3"
=======
	goVersion                      = "1.21.7"
	kubernetesVersion              = "v0.29.2"
	controllerRuntimeVersion       = "v0.17.2"
	controllerToolsVersion         = "v0.14.0"
	codeGeneratorVersion           = "v0.29.0"
	admissionWebhookRuntimeVersion = "v0.1.0"
	envtestKubernetesVersion       = "1.28.3"
>>>>>>> ce5d21aa
)

func main() {
	errlog := log.New(os.Stderr, "", 0)

	showVersion := false
	config := Config{Version: version.GetVersion()}
	outputDir := ""
	skipPostProcessing := false

	pflag.BoolVar(&showVersion, "version", false, "Show version")
	pflag.StringVar(&config.Owner, "owner", "SAP SE", "Owner of this project, as written to the license header")
	pflag.BoolVar(&config.SpdxLicenseHeaders, "spdx-license-headers", false, "Whether to write license headers in SPDX format")
	pflag.StringVar(&config.GroupName, "group-name", "", "API group name")
	pflag.StringVar(&config.GroupVersion, "group-version", "v1alpha1", "API group version")
	pflag.StringVar(&config.Kind, "kind", "", "API kind for the component")
	pflag.StringVar(&config.Resource, "resource", "", "API resource (plural) for the component; if empty, it will be the pluralized kind")
	pflag.StringVar(&config.OperatorName, "operator-name", "", "Unique name for this operator, used e.g. for leader election and labels; should be a valid DNS hostname")
	pflag.BoolVar(&config.ValidatingWebhookEnabled, "with-validating-webhook", false, "Whether to scaffold validating webhook")
	pflag.BoolVar(&config.MutatingWebhookEnabled, "with-mutating-webhook", false, "Whether to scaffold mutating webhook")
	pflag.StringVar(&config.GoVersion, "go-version", goVersion, "Go version to be used")
	pflag.StringVar(&config.GoModule, "go-module", "", "Name of the Go module, as written to the go.mod file")
	pflag.StringVar(&config.KubernetesVersion, "kubernetes-version", kubernetesVersion, "Kubernetes go-client version to be used")
	pflag.StringVar(&config.ControllerRuntimeVersion, "controller-runtime-version", controllerRuntimeVersion, "Controller-runtime version to be used")
	pflag.StringVar(&config.ControllerToolsVersion, "controller-tools-version", controllerToolsVersion, "Controller-tools version to be used")
	pflag.StringVar(&config.CodeGeneratorVersion, "code-generator-version", codeGeneratorVersion, "Code-generator version to be used")
	pflag.StringVar(&config.AdmissionWebhookRuntimeVersion, "admission-webhook-runtime-version", admissionWebhookRuntimeVersion, "Admission-webhook-runtime version to be used")
	pflag.StringVar(&config.EnvtestKubernetesVersion, "envtest-kubernetes-version", envtestKubernetesVersion, "Kubernetes version to be used by envtest")
	pflag.StringVar(&config.Image, "image", "controller:latest", "Name of the Docker/OCI image produced by this project")
	pflag.BoolVar(&skipPostProcessing, "skip-post-processing", false, "Skip post-processing")
	pflag.CommandLine.SortFlags = false
	pflag.Usage = func() {
		errlog.Printf("Usage: %s [options] [output directory]\n", filepath.Base(os.Args[0]))
		errlog.Printf("  [output directory]: Target directory for the generated scaffold; must exist\n")
		errlog.Printf("  [options]:\n")
		pflag.PrintDefaults()
	}
	pflag.Parse()
	outputDir = pflag.Arg(0)

	if showVersion {
		fmt.Println(version.GetVersion())
		os.Exit(0)
	}

	if outputDir == "" {
		errlog.Fatalf("no output directory provided")
	}
	if err := checkDirectoryExists(outputDir); err != nil {
		errlog.Fatal(err)
	}

	if err := validateAndDefaultConfig(&config); err != nil {
		errlog.Fatal(err)
	}

	if err := createProjectFile(&config, outputDir); err != nil {
		errlog.Fatal(err)
	}

	if err := processTemplates(subFS(templates, "templates"), &config, outputDir); err != nil {
		errlog.Fatal(err)
	}

	if !skipPostProcessing {
		// TODO: beautify the following a bit (e.g. only print the stdout/stderr in case of errors)
		fmt.Println(">>> Post-processing: go get")
		if err := run(outputDir, "go", "get"); err != nil {
			errlog.Fatal(err)
		}
		fmt.Println(">>> Post-processing: go mod tidy")
		if err := run(outputDir, "go", "mod", "tidy"); err != nil {
			errlog.Fatal(err)
		}
		fmt.Println(">>> Post-processing: make generate")
		if err := run(outputDir, "make", "generate"); err != nil {
			errlog.Fatal(err)
		}
		fmt.Println(">>> Post-processing: make manifests")
		if err := run(outputDir, "make", "manifests"); err != nil {
			errlog.Fatal(err)
		}
		fmt.Println(">>> Post-processing: make fmt")
		if err := run(outputDir, "make", "fmt"); err != nil {
			errlog.Fatal(err)
		}
		fmt.Println(">>> Post-processing: make vet")
		if err := run(outputDir, "make", "vet"); err != nil {
			errlog.Fatal(err)
		}
	}
}

func validateAndDefaultConfig(config *Config) error {
	if config.Owner == "" {
		return fmt.Errorf("missing or empty config flag: --owner")
	}

	if config.GroupName == "" {
		return fmt.Errorf("missing or empty config flag: --group-name")
	}
	// TODO: validate GroupName (is a valid DNS name)

	if config.GroupVersion == "" {
		return fmt.Errorf("missing or empty config flag: --group-version")
	}
	// TODO: validate GroupVersion is valid (what exactly does this mean?)

	if config.Kind == "" {
		return fmt.Errorf("missing or empty config flag: --kind")
	}
	// TODO: validate Kind is valid (camel case, only lettters?)

	if config.Resource == "" {
		gvr, _ := apimeta.UnsafeGuessKindToResource(schema.GroupVersionKind{Group: config.GroupName, Version: config.GroupName, Kind: config.Kind})
		config.Resource = gvr.Resource
	}
	// TODO: validate Resource (lower case, only letters?)

	if config.OperatorName == "" {
		return fmt.Errorf("missing or empty config flag: --operator-name")
	}
	// TODO: validate OperatorName (is a valid DNS name)

	if config.GoVersion == "" {
		return fmt.Errorf("missing or empty config flag: --go-version")
	}
	// TODO: validate GoVersion (major.minor)

	if config.GoModule == "" {
		return fmt.Errorf("missing or empty config flag: --go-module")
	}
	// TODO: validate GoModule

	if config.KubernetesVersion == "" {
		return fmt.Errorf("missing or empty config flag: --kubernetes-version")
	}
	// TODO: validate KubernetesVersion (vmajor.minor.patch)

	if config.ControllerRuntimeVersion == "" {
		return fmt.Errorf("missing or empty config flag: --controller-runtime-version")
	}
	// TODO: validate ControllerRuntimeVersion (vmajor.minor.patch)

	if config.Image == "" {
		return fmt.Errorf("missing or empty config flag: --image")
	}
	// TODO: validate Image

	return nil
}

func createProjectFile(config *Config, outputDir string) error {
	projectFile, err := os.OpenFile(outputDir+"/.project", os.O_RDWR|os.O_CREATE|os.O_EXCL, 0644)
	if err != nil {
		return err
	}
	if _, err := projectFile.Write(config.ToYaml()); err != nil {
		return err
	}
	if err := projectFile.Close(); err != nil {
		return err
	}
	return nil
}

func processTemplates(fsys FS, config *Config, outputDir string) error {
	entries, err := fsys.ReadDir(".")
	if err != nil {
		return err
	}
	for _, entry := range entries {
		path := entry.Name()
		outputPath := outputDir + "/" + substitutePath(path, config.ToStringMap())
		if err != nil {
			return err
		}
		if entry.IsDir() {
			if err := processTemplates(subFS(fsys, path), config, outputPath); err != nil {
				return err
			}
		} else {
			var output []byte
			if filepath.Ext(path) == ".tpl" {
				tpl, err := fsys.ReadFile(path)
				if err != nil {
					return err
				}
				output, err = renderTemplate(path, tpl, config.ToStringMap())
				if err != nil {
					return err
				}
				outputPath = strings.TrimSuffix(outputPath, ".tpl")
			} else {
				output, err = fsys.ReadFile(path)
				if err != nil {
					return err
				}
			}
			if strings.TrimSpace(string(output)) == "" {
				continue
			}
			if err := os.MkdirAll(filepath.Dir(outputPath), 0755); err != nil {
				return err
			}
			mode := fs.FileMode(0644)
			if strings.HasSuffix(outputPath, ".sh") {
				mode = 0755
			}
			if err := os.WriteFile(outputPath, output, mode); err != nil {
				return err
			}
		}
	}
	return nil
}

func substitutePath(path string, data any) string {
	re := regexp.MustCompile(`__(.+?)__`)
	t := template.Must(template.New("gotpl").Option("missingkey=error").Parse(re.ReplaceAllString(path, "{{ .$1 }}")))
	var out bytes.Buffer
	if err := t.Execute(&out, data); err != nil {
		panic(err)
	}
	return out.String()
}

func renderTemplate(name string, tpl []byte, data any) ([]byte, error) {
	tmpl, err := template.New(name).Funcs(sprig.TxtFuncMap()).Option("missingkey=error").Parse(string(tpl))
	if err != nil {
		return nil, err
	}

	var out bytes.Buffer
	if err := tmpl.Execute(&out, data); err != nil {
		return nil, err
	}
	return out.Bytes(), nil
}

func subFS(fsys FS, dir string) FS {
	sub, err := fs.Sub(fsys, dir)
	if err != nil {
		panic(err)
	}
	return sub.(FS)
}

func checkDirectoryExists(path string) error {
	fsinfo, err := os.Stat(path)
	if err != nil {
		return err
	}
	if !fsinfo.IsDir() {
		return fmt.Errorf("not a directory: %s", path)
	}
	return nil
}

func run(cwd string, cmd string, args ...string) error {
	command := exec.Command(cmd, args...)
	command.Dir = cwd
	command.Stdout = os.Stdout
	command.Stderr = os.Stderr
	return command.Run()
}<|MERGE_RESOLUTION|>--- conflicted
+++ resolved
@@ -85,7 +85,6 @@
 
 // default verions
 var (
-<<<<<<< HEAD
 	goVersion                      = "1.23.0"
 	version                        = "latest"
 	kubernetesVersion              = "v0.31.0"
@@ -94,15 +93,6 @@
 	codeGeneratorVersion           = "v0.31.0"
 	admissionWebhookRuntimeVersion = "v0.1.41"
 	envtestKubernetesVersion       = "1.30.3"
-=======
-	goVersion                      = "1.21.7"
-	kubernetesVersion              = "v0.29.2"
-	controllerRuntimeVersion       = "v0.17.2"
-	controllerToolsVersion         = "v0.14.0"
-	codeGeneratorVersion           = "v0.29.0"
-	admissionWebhookRuntimeVersion = "v0.1.0"
-	envtestKubernetesVersion       = "1.28.3"
->>>>>>> ce5d21aa
 )
 
 func main() {
