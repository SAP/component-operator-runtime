/*
SPDX-FileCopyrightText: 2023 SAP SE or an SAP affiliate company and component-operator-runtime contributors
SPDX-License-Identifier: Apache-2.0
*/

package main

import (
	"bytes"
	"embed"
	"encoding/json"
	"fmt"
	"io/fs"
	"log"
	"os"
	"os/exec"
	"path/filepath"
	"regexp"
	"strings"
	"text/template"

	"github.com/Masterminds/sprig/v3"
	"github.com/spf13/pflag"
	"k8s.io/apimachinery/pkg/api/meta"
	"k8s.io/apimachinery/pkg/runtime/schema"
	kyaml "sigs.k8s.io/yaml"
)

type Config struct {
	Owner                          string `json:"owner,omitempty"`
	SpdxLicenseHeaders             bool   `json:"spdxLicenseHeaders"`
	GroupName                      string `json:"groupName,omitempty"`
	GroupVersion                   string `json:"groupVersion,omitempty"`
	Kind                           string `json:"kind,omitempty"`
	Resource                       string `json:"resource,omitempty"`
	OperatorName                   string `json:"operatorName,omitempty"`
	ValidatingWebhookEnabled       bool   `json:"validatingWebhookEnabled"`
	MutatingWebhookEnabled         bool   `json:"mutatingWebhookEnabled"`
	GoVersion                      string `json:"goVersion,omitempty"`
	GoModule                       string `json:"goModule,omitempty"`
	Version                        string `json:"version,omitempty"`
	KubernetesVersion              string `json:"kubernetesVersion,omitempty"`
	ControllerRuntimeVersion       string `json:"controllerRuntimeVersion,omitempty"`
	ControllerToolsVersion         string `json:"controllerToolsVersion,omitempty"`
	CodeGeneratorVersion           string `json:"codeGeneratorVersion,omitempty"`
	AdmissionWebhookRuntimeVersion string `json:"admissionWebhookRuntimeVersion,omitempty"`
	EnvtestKubernetesVersion       string `json:"envtestKubernetesVersion,omitempty"`
	Image                          string `json:"image,omitempty"`
}

func (c Config) ToJson() []byte {
	raw, err := json.Marshal(c)
	if err != nil {
		panic(err)
	}
	return raw
}

func (c Config) ToYaml() []byte {
	raw, err := kyaml.Marshal(c)
	if err != nil {
		panic(err)
	}
	return raw
}

func (c Config) ToStringMap() map[string]any {
	var result map[string]any
	if err := json.Unmarshal(c.ToJson(), &result); err != nil {
		panic(err)
	}
	return result
}

type FS interface {
	fs.ReadDirFS
	fs.ReadFileFS
}

//go:embed all:templates
var templates embed.FS

// default verions
var (
	goVersion                      = "1.21.7"
	version                        = "latest"
<<<<<<< HEAD
	kubernetesVersion              = "v0.30.0-alpha.2"
	controllerRuntimeVersion       = "v0.17.1"
=======
	kubernetesVersion              = "v0.29.2"
	controllerRuntimeVersion       = "v0.17.2"
>>>>>>> f1ec5378
	controllerToolsVersion         = "v0.14.0"
	codeGeneratorVersion           = "v0.30.0-alpha.2"
	admissionWebhookRuntimeVersion = "v0.1.0"
	envtestKubernetesVersion       = "1.28.3"
)

func main() {
	errlog := log.New(os.Stderr, "", 0)

	showVersion := false
	config := Config{Version: version}
	outputDir := ""
	skipPostProcessing := false

	pflag.BoolVar(&showVersion, "version", false, "Show version")
	pflag.StringVar(&config.Owner, "owner", "SAP SE", "Owner of this project, as written to the license header")
	pflag.BoolVar(&config.SpdxLicenseHeaders, "spdx-license-headers", false, "Whether to write license headers in SPDX format")
	pflag.StringVar(&config.GroupName, "group-name", "", "API group name")
	pflag.StringVar(&config.GroupVersion, "group-version", "v1alpha1", "API group version")
	pflag.StringVar(&config.Kind, "kind", "", "API kind for the component")
	pflag.StringVar(&config.Resource, "resource", "", "API resource (plural) for the component; if empty, it will be the pluralized kind")
	pflag.StringVar(&config.OperatorName, "operator-name", "", "Unique name for this operator, used e.g. for leader election and labels; should be a valid DNS hostname")
	pflag.BoolVar(&config.ValidatingWebhookEnabled, "with-validating-webhook", false, "Whether to scaffold validating webhook")
	pflag.BoolVar(&config.MutatingWebhookEnabled, "with-mutating-webhook", false, "Whether to scaffold mutating webhook")
	pflag.StringVar(&config.GoVersion, "go-version", goVersion, "Go version to be used")
	pflag.StringVar(&config.GoModule, "go-module", "", "Name of the Go module, as written to the go.mod file")
	pflag.StringVar(&config.KubernetesVersion, "kubernetes-version", kubernetesVersion, "Kubernetes go-client version to be used")
	pflag.StringVar(&config.ControllerRuntimeVersion, "controller-runtime-version", controllerRuntimeVersion, "Controller-runtime version to be used")
	pflag.StringVar(&config.ControllerToolsVersion, "controller-tools-version", controllerToolsVersion, "Controller-tools version to be used")
	pflag.StringVar(&config.CodeGeneratorVersion, "code-generator-version", codeGeneratorVersion, "Code-generator version to be used")
	pflag.StringVar(&config.AdmissionWebhookRuntimeVersion, "admission-webhook-runtime-version", admissionWebhookRuntimeVersion, "Admission-webhook-runtime version to be used")
	pflag.StringVar(&config.EnvtestKubernetesVersion, "envtest-kubernetes-version", envtestKubernetesVersion, "Kubernetes version to be used by envtest")
	pflag.StringVar(&config.Image, "image", "controller:latest", "Name of the Docker/OCI image produced by this project")
	pflag.BoolVar(&skipPostProcessing, "skip-post-processing", false, "Skip post-processing")
	pflag.CommandLine.SortFlags = false
	pflag.Usage = func() {
		errlog.Printf("Usage: %s [options] [output directory]\n", filepath.Base(os.Args[0]))
		errlog.Printf("  [output directory]: Target directory for the generated scaffold; must exist\n")
		errlog.Printf("  [options]:\n")
		pflag.PrintDefaults()
	}
	pflag.Parse()
	outputDir = pflag.Arg(0)

	if showVersion {
		fmt.Println(version)
		os.Exit(0)
	}

	if outputDir == "" {
		errlog.Fatalf("no output directory provided")
	}
	if err := checkDirectoryExists(outputDir); err != nil {
		errlog.Fatal(err)
	}

	if err := validateAndDefaultConfig(&config); err != nil {
		errlog.Fatal(err)
	}

	if err := createProjectFile(&config, outputDir); err != nil {
		errlog.Fatal(err)
	}

	if err := processTemplates(subFS(templates, "templates"), &config, outputDir); err != nil {
		errlog.Fatal(err)
	}

	if !skipPostProcessing {
		// TODO: beautify the following a bit (e.g. only print the stdout/stderr in case of errors)
		fmt.Println(">>> Post-processing: go get")
		if err := run(outputDir, "go", "get"); err != nil {
			errlog.Fatal(err)
		}
		fmt.Println(">>> Post-processing: go mod tidy")
		if err := run(outputDir, "go", "mod", "tidy"); err != nil {
			errlog.Fatal(err)
		}
		fmt.Println(">>> Post-processing: make generate")
		if err := run(outputDir, "make", "generate"); err != nil {
			errlog.Fatal(err)
		}
		fmt.Println(">>> Post-processing: make manifests")
		if err := run(outputDir, "make", "manifests"); err != nil {
			errlog.Fatal(err)
		}
		fmt.Println(">>> Post-processing: make fmt")
		if err := run(outputDir, "make", "fmt"); err != nil {
			errlog.Fatal(err)
		}
		fmt.Println(">>> Post-processing: make vet")
		if err := run(outputDir, "make", "vet"); err != nil {
			errlog.Fatal(err)
		}
	}
}

func validateAndDefaultConfig(config *Config) error {
	if config.Owner == "" {
		return fmt.Errorf("missing or empty config flag: --owner")
	}

	if config.GroupName == "" {
		return fmt.Errorf("missing or empty config flag: --group-name")
	}
	// TODO: validate GroupName (is a valid DNS name)

	if config.GroupVersion == "" {
		return fmt.Errorf("missing or empty config flag: --group-version")
	}
	// TODO: validate GroupVersion is valid (what exactly does this mean?)

	if config.Kind == "" {
		return fmt.Errorf("missing or empty config flag: --kind")
	}
	// TODO: validate Kind is valid (camel case, only lettters?)

	if config.Resource == "" {
		gvr, _ := meta.UnsafeGuessKindToResource(schema.GroupVersionKind{Group: config.GroupName, Version: config.GroupName, Kind: config.Kind})
		config.Resource = gvr.Resource
	}
	// TODO: validate Resource (lower case, only letters?)

	if config.OperatorName == "" {
		return fmt.Errorf("missing or empty config flag: --operator-name")
	}
	// TODO: validate OperatorName (is a valid DNS name)

	if config.GoVersion == "" {
		return fmt.Errorf("missing or empty config flag: --go-version")
	}
	// TODO: validate GoVersion (major.minor)

	if config.GoModule == "" {
		return fmt.Errorf("missing or empty config flag: --go-module")
	}
	// TODO: validate GoModule

	if config.KubernetesVersion == "" {
		return fmt.Errorf("missing or empty config flag: --kubernetes-version")
	}
	// TODO: validate KubernetesVersion (vmajor.minor.patch)

	if config.ControllerRuntimeVersion == "" {
		return fmt.Errorf("missing or empty config flag: --controller-runtime-version")
	}
	// TODO: validate ControllerRuntimeVersion (vmajor.minor.patch)

	if config.Image == "" {
		return fmt.Errorf("missing or empty config flag: --image")
	}
	// TODO: validate Image

	return nil
}

func createProjectFile(config *Config, outputDir string) error {
	projectFile, err := os.OpenFile(outputDir+"/.project", os.O_RDWR|os.O_CREATE|os.O_EXCL, 0644)
	if err != nil {
		return err
	}
	if _, err := projectFile.Write(config.ToYaml()); err != nil {
		return err
	}
	if err := projectFile.Close(); err != nil {
		return err
	}
	return nil
}

func processTemplates(fsys FS, config *Config, outputDir string) error {
	entries, err := fsys.ReadDir(".")
	if err != nil {
		return err
	}
	for _, entry := range entries {
		path := entry.Name()
		outputPath := outputDir + "/" + substitutePath(path, config.ToStringMap())
		if err != nil {
			return err
		}
		if entry.IsDir() {
			if err := processTemplates(subFS(fsys, path), config, outputPath); err != nil {
				return err
			}
		} else {
			var output []byte
			if filepath.Ext(path) == ".tpl" {
				tpl, err := fsys.ReadFile(path)
				if err != nil {
					return err
				}
				output, err = renderTemplate(path, tpl, config.ToStringMap())
				if err != nil {
					return err
				}
				outputPath = strings.TrimSuffix(outputPath, ".tpl")
			} else {
				output, err = fsys.ReadFile(path)
				if err != nil {
					return err
				}
			}
			if strings.TrimSpace(string(output)) == "" {
				continue
			}
			if err := os.MkdirAll(filepath.Dir(outputPath), 0755); err != nil {
				return err
			}
			mode := fs.FileMode(0644)
			if strings.HasSuffix(outputPath, ".sh") {
				mode = 0755
			}
			if err := os.WriteFile(outputPath, output, mode); err != nil {
				return err
			}
		}
	}
	return nil
}

func substitutePath(path string, data any) string {
	re := regexp.MustCompile(`__(.+?)__`)
	t := template.Must(template.New("gotpl").Option("missingkey=error").Parse(re.ReplaceAllString(path, "{{ .$1 }}")))
	var out bytes.Buffer
	if err := t.Execute(&out, data); err != nil {
		panic(err)
	}
	return out.String()
}

func renderTemplate(name string, tpl []byte, data any) ([]byte, error) {
	tmpl, err := template.New(name).Funcs(sprig.TxtFuncMap()).Option("missingkey=error").Parse(string(tpl))
	if err != nil {
		return nil, err
	}

	var out bytes.Buffer
	if err := tmpl.Execute(&out, data); err != nil {
		return nil, err
	}
	return out.Bytes(), nil
}

func subFS(fsys FS, dir string) FS {
	sub, err := fs.Sub(fsys, dir)
	if err != nil {
		panic(err)
	}
	return sub.(FS)
}

func checkDirectoryExists(path string) error {
	fsinfo, err := os.Stat(path)
	if err != nil {
		return err
	}
	if !fsinfo.IsDir() {
		return fmt.Errorf("not a directory: %s", path)
	}
	return nil
}

func run(cwd string, cmd string, args ...string) error {
	command := exec.Command(cmd, args...)
	command.Dir = cwd
	command.Stdout = os.Stdout
	command.Stderr = os.Stderr
	return command.Run()
}<|MERGE_RESOLUTION|>--- conflicted
+++ resolved
@@ -84,15 +84,10 @@
 var (
 	goVersion                      = "1.21.7"
 	version                        = "latest"
-<<<<<<< HEAD
-	kubernetesVersion              = "v0.30.0-alpha.2"
-	controllerRuntimeVersion       = "v0.17.1"
-=======
 	kubernetesVersion              = "v0.29.2"
 	controllerRuntimeVersion       = "v0.17.2"
->>>>>>> f1ec5378
 	controllerToolsVersion         = "v0.14.0"
-	codeGeneratorVersion           = "v0.30.0-alpha.2"
+	codeGeneratorVersion           = "v0.29.0"
 	admissionWebhookRuntimeVersion = "v0.1.0"
 	envtestKubernetesVersion       = "1.28.3"
 )
